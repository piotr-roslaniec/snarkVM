--- conflicted
+++ resolved
@@ -21,25 +21,14 @@
 use snarkvm_r1cs::{errors::SynthesisError, ConstraintSystem};
 
 use crate::{
-<<<<<<< HEAD
-    bits::ToBytesGadget,
-=======
     bits::{ToBytesBEGadget, ToBytesLEGadget},
-    integers::uint::UInt8,
->>>>>>> 50b788f4
     traits::{alloc::AllocGadget, eq::EqGadget},
 };
 
 pub trait PRFGadget<P: PRF, F: Field> {
-<<<<<<< HEAD
-    type Input: EqGadget<F> + ToBytesGadget<F> + AllocGadget<P::Input, F> + Clone + Debug;
-    type Seed: EqGadget<F> + ToBytesGadget<F> + AllocGadget<P::Seed, F> + Clone + Debug;
-    type Output: EqGadget<F> + ToBytesGadget<F> + AllocGadget<P::Output, F> + Clone + Debug;
-=======
-    type OutputGadget: EqGadget<F> + ToBytesBEGadget<F> + ToBytesLEGadget<F> + AllocGadget<P::Output, F> + Clone + Debug;
-
-    fn new_seed<CS: ConstraintSystem<F>>(cs: CS, output: &P::Seed) -> Vec<UInt8>;
->>>>>>> 50b788f4
+    type Input: EqGadget<F> + ToBytesBEGadget<F> + ToBytesLEGadget<F> + AllocGadget<P::Input, F> + Clone + Debug;
+    type Seed: EqGadget<F> + ToBytesBEGadget<F> + ToBytesLEGadget<F> + AllocGadget<P::Seed, F> + Clone + Debug;
+    type Output: EqGadget<F> + ToBytesBEGadget<F> + ToBytesLEGadget<F> + AllocGadget<P::Output, F> + Clone + Debug;
 
     fn check_evaluation_gadget<CS: ConstraintSystem<F>>(
         cs: CS,
