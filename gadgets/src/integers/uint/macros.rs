--- conflicted
+++ resolved
@@ -153,11 +153,8 @@
         to_bits_le_int_impl!($name);
         from_bits_le_int_impl!($name, $_type, $size);
         to_bits_be_int_impl!($name);
-<<<<<<< HEAD
+        from_bits_be_int_impl!($name, $_type, $size);
         to_bytes_int_impl!($name, $size);
-=======
-        from_bits_be_int_impl!($name, $_type, $size);
->>>>>>> 8f676b84
         cond_select_int_impl!($name, $_type, $size);
     };
 }
