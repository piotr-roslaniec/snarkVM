[package]
name = "snarkvm-wasm"
version = "0.7.9"
authors = [ "The Aleo Team <hello@aleo.org>" ]
description = "WASM for a decentralized virtual machine"
homepage = "https://aleo.org"
repository = "https://github.com/AleoHQ/snarkVM"
keywords = [
  "aleo",
  "cryptography",
  "blockchain",
  "decentralized",
  "zero-knowledge"
]
categories = [ "cryptography::cryptocurrencies", "operating-systems" ]
include = [ "Cargo.toml", "src", "README.md", "LICENSE.md" ]
license = "GPL-3.0"
edition = "2018"

[lib]
crate-type = [ "cdylib", "rlib" ]

[dependencies.snarkvm-algorithms]
path = "../algorithms"
version = "0.7.9"
optional = true
default-features = false
features = [ "wasm", "parallel" ]

[dependencies.snarkvm-curves]
path = "../curves"
version = "0.7.9"
optional = true
default-features = false

[dependencies.snarkvm-dpc]
path = "../dpc"
version = "0.7.5"
optional = true
default-features = false
features = ["wasm"]

[dependencies.snarkvm-fields]
path = "../fields"
version = "0.7.9"
optional = true
default-features = false

[dependencies.snarkvm-gadgets]
path = "../gadgets"
version = "0.7.9"
optional = true
default-features = false

[dependencies.snarkvm-marlin]
path = "../marlin"
version = "0.7.5"
optional = true
features = ["wasm"]

[dependencies.snarkvm-polycommit]
path = "../polycommit"
version = "0.7.9"
optional = true
default-features = false

[dependencies.snarkvm-r1cs]
path = "../r1cs"
version = "0.7.9"
optional = true
default-features = false

[dependencies.snarkvm-utilities]
path = "../utilities"
version = "0.7.9"

[dependencies.derivative]
version = "2"

[dependencies.rand]
version = "0.8"
default-features = false

[dependencies.rand_xorshift]
version = "0.3"
default-features = false

[dependencies.serde]
version = "1.0.130"
default-features = false
features = [ "derive" ]

[dependencies.wasm-bindgen]
version = "0.2"
features = [ "serde-serialize" ]

[dependencies.getrandom]
version = "0.2"
features = [ "js" ]

[dev-dependencies.wasm-bindgen-test]
<<<<<<< HEAD
version = "0.3.28"
=======
version = "0.3.25"
>>>>>>> 50b788f4

[features]
default = [ "full" ]
full = [
  "algorithms",
  "curves",
  "dpc",
  "fields",
  "gadgets",
  "marlin",
  "polycommit",
  "r1cs"
]
algorithms = [ "snarkvm-algorithms" ]
curves = [ "snarkvm-curves" ]
dpc = ["snarkvm-dpc"]
fields = [ "snarkvm-fields" ]
gadgets = [ "snarkvm-gadgets" ]
marlin = [ "snarkvm-marlin" ]
polycommit = [ "snarkvm-polycommit" ]
r1cs = [ "snarkvm-r1cs" ]<|MERGE_RESOLUTION|>--- conflicted
+++ resolved
@@ -99,11 +99,7 @@
 features = [ "js" ]
 
 [dev-dependencies.wasm-bindgen-test]
-<<<<<<< HEAD
 version = "0.3.28"
-=======
-version = "0.3.25"
->>>>>>> 50b788f4
 
 [features]
 default = [ "full" ]
