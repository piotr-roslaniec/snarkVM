--- conflicted
+++ resolved
@@ -14,12 +14,7 @@
 // You should have received a copy of the GNU General Public License
 // along with the snarkVM library. If not, see <https://www.gnu.org/licenses/>.
 
-<<<<<<< HEAD
-use crate::{virtual_machine::Amount, Address, Network, Payload};
-use snarkvm_algorithms::CRH;
-=======
-use crate::{Address, AleoAmount, Network, Payload};
->>>>>>> f3f52fa8
+use crate::{Address, Amount, Network, Payload};
 use snarkvm_fields::{ConstraintFieldError, ToConstraintField};
 use snarkvm_utilities::{FromBytes, FromBytesDeserializer, ToBytes, ToBytesSerializer};
 
